from __future__ import absolute_import, division, print_function

import torch
from torch.autograd import Function, variable
from torch.autograd.function import once_differentiable
from torch.distributions import constraints

from pyro.distributions.torch.multivariate_normal import MultivariateNormal
from pyro.distributions.util import sum_leftmost


class OMTMultivariateNormal(MultivariateNormal):
    """Multivariate normal (Gaussian) distribution with OMT gradients w.r.t. both
    parameters. Note the gradient computation w.r.t. the Cholesky factor has cost
    O(D^3), although the resulting gradient variance is generally expected to be lower.

    A distribution over vectors in which all the elements have a joint Gaussian
    density.

    :param torch.autograd.Variable loc: Mean.
    :param torch.autograd.Variable scale_tril: Cholesky of Covariance matrix.
    """
    params = {"loc": constraints.real, "scale_tril": constraints.lower_triangular}

    def __init__(self, loc, scale_tril):
        assert(loc.dim() == 1), "OMTMultivariateNormal loc must be 1-dimensional"
        assert(scale_tril.dim() == 2), "OMTMultivariateNormal scale_tril must be 2-dimensional"
        covariance_matrix = torch.mm(scale_tril, scale_tril.t())
        super(OMTMultivariateNormal, self).__init__(loc, covariance_matrix)
        self.scale_tril = scale_tril

    def rsample(self, sample_shape=torch.Size()):
        return _OMTMVNSample.apply(self.loc, self.scale_tril, sample_shape + self.loc.shape)


class _OMTMVNSample(Function):
    @staticmethod
    def forward(ctx, loc, scale_tril, shape):
        ctx.white = loc.new(shape).normal_()
        ctx.z = torch.matmul(ctx.white, scale_tril.t())
        ctx.save_for_backward(scale_tril)
        return loc + ctx.z

    @staticmethod
    @once_differentiable
    def backward(ctx, grad_output):
        jitter = 1.0e-8  # do i really need this?
        L, = ctx.saved_tensors
        z = ctx.z
        epsilon = ctx.white

        dim = L.size(0)
        g = grad_output
        loc_grad = sum_leftmost(grad_output, -1)

<<<<<<< HEAD
        identity = torch.eye(dim).type_as(g)
=======
        identity = torch.eye(dim, out=variable(g.new(dim, dim)))
>>>>>>> 60bcab73
        R_inv = torch.trtrs(identity, L.t(), transpose=False, upper=True)[0]

        z_ja = z.unsqueeze(-1)
        g_R_inv = torch.matmul(g, R_inv).unsqueeze(-2)
        epsilon_jb = epsilon.unsqueeze(-2)
        g_ja = g.unsqueeze(-1)
        diff_L_ab = 0.5 * sum_leftmost(g_ja * epsilon_jb + g_R_inv * z_ja, -2)

        Sigma_inv = torch.mm(R_inv, R_inv.t())
        V, D, _ = torch.svd(Sigma_inv + jitter)
        D_outer = D.unsqueeze(-1) + D.unsqueeze(0)

        expand_tuple = tuple([-1] * (z.dim() - 1) + [dim, dim])
        z_tilde = identity * torch.matmul(z, V).unsqueeze(-1).expand(*expand_tuple)
        g_tilde = identity * torch.matmul(g, V).unsqueeze(-1).expand(*expand_tuple)

        Y = sum_leftmost(torch.matmul(z_tilde, torch.matmul(1.0 / D_outer, g_tilde)), -2)
        Y = torch.mm(V, torch.mm(Y, V.t()))
        Y = Y + Y.t()

        Tr_xi_Y = torch.mm(torch.mm(Sigma_inv, Y), R_inv) - torch.mm(Y, torch.mm(Sigma_inv, R_inv))
        diff_L_ab += 0.5 * Tr_xi_Y
        L_grad = torch.tril(diff_L_ab)

        return loc_grad, L_grad, None


class OTCVMultivariateNormal(MultivariateNormal):
    """Multivariate normal (Gaussian) distribution with optimal transport-inspired control variates.

    A distribution over vectors in which all the elements have a joint Gaussian
    density.

    :param torch.autograd.Variable loc: Mean.
    :param torch.autograd.Variable scale_tril: Cholesky of Covariance matrix.
    :param torch.autograd.Variable B: tensor controlling the control variate
    :param torch.autograd.Variable C: tensor controlling the control variate
    :param torch.autograd.Variable D: tensor controlling the control variate
    :param torch.autograd.Variable F: tensor controlling the control variate
    """
    params = {"loc": constraints.real, "scale_tril": constraints.lower_triangular}

    def __init__(self, loc, scale_tril, B=None, C=None, D=None, F=None, lr=0.01):
        assert(loc.dim() == 1), "OMTMultivariateNormal loc must be 1-dimensional"
        assert(scale_tril.dim() == 2), "OMTMultivariateNormal scale_tril must be 2-dimensional"
        covariance_matrix = torch.mm(scale_tril, scale_tril.t())
        super(OTCVMultivariateNormal, self).__init__(loc, covariance_matrix)
        self.scale_tril = scale_tril
        self.B = B
        self.C = C
        self.D = D
        self.F = F
        self.lr = lr
        BC_mode = (B is not None) and (C is not None)
        DF_mode = (D is not None) and (F is not None)
        if BC_mode:
            assert(scale_tril.size() == B.size() == C.size())
        if DF_mode:
            assert(scale_tril.size() == D.size() == F.size())
        assert (BC_mode or DF_mode), "Must use at least one control variate parameterization"

    def rsample(self, sample_shape=torch.Size()):
        return _OTCVMVNSample.apply(self.loc, self.scale_tril, self.B, self.C, self.D, self.F,
                                    sample_shape + self.loc.shape, self.lr)


class _OTCVMVNSample(Function):
    @staticmethod
    def forward(ctx, loc, scale_tril, B, C, D, F, shape, lr):
        ctx.save_for_backward(scale_tril)
        ctx.white = loc.new(shape).normal_()
        ctx.z = torch.matmul(ctx.white, scale_tril.t())
        ctx.B, ctx.C = B, C
        ctx.D, ctx.F = D, F
        ctx.lr = lr
        return loc + ctx.z

    @staticmethod
    @once_differentiable
    def backward(ctx, grad_output):
        lr = ctx.lr
        L, = ctx.saved_tensors
        z = ctx.z
        epsilon = ctx.white
        B, C = ctx.B, ctx.C
        D, F = ctx.D, ctx.F
        BC_mode = (B is not None) and (C is not None)
        DF_mode = (D is not None) and (F is not None)

        dim = L.size(0)
        g = grad_output
        loc_grad = sum_leftmost(grad_output, -1)

        # compute the rep trick gradient
        epsilon_jb = epsilon.unsqueeze(-2)
        g_ja = g.unsqueeze(-1)
        diff_L_ab = sum_leftmost(g_ja * epsilon_jb, -2)

        # modulate the velocity fields with infinitessimal rotations
        if BC_mode:
            LB = torch.mm(L, B)
            eps_C = torch.matmul(epsilon, C)
            g_LB = torch.matmul(g, LB)
            diff_L_ab += sum_leftmost(eps_C.unsqueeze(-2) * g_LB.unsqueeze(-1), -2)
            LC = torch.mm(L, C)
            eps_B = torch.matmul(epsilon, B)
            g_LC = torch.matmul(g, LC)
            diff_L_ab -= sum_leftmost(eps_B.unsqueeze(-1) * g_LC.unsqueeze(-2), -2)

        # modulate the velocity fields with infinitessimal rotations
        if DF_mode:
            LD = torch.mm(L, D)
            g_LD = torch.matmul(g, LD)
            multiplier = (g_LD * epsilon).sum()
            diff_L_ab += multiplier * F

        L_grad = torch.tril(diff_L_ab)

        # adapt B and C
        if BC_mode:
            g_L_kx = torch.matmul(g, L).unsqueeze(-1)
            dL_C_eps_ky = torch.matmul(eps_C, L_grad.t()).unsqueeze(-2)
            dB_xy = 2.0 * sum_leftmost(g_L_kx * dL_C_eps_ky, -2)
            g_LC_y = torch.matmul(torch.matmul(g, LC), L_grad.t()).unsqueeze(-2)
            eps_x = epsilon.unsqueeze(-1)
            dB_xy -= 2.0 * sum_leftmost(g_LC_y * eps_x, -2)

            g_LB_y = torch.matmul(g, torch.mm(LB, L_grad)).unsqueeze(-2)
            dC_xy = 2.0 * sum_leftmost(g_LB_y * eps_x, -2)
            eps_BLg_y = torch.matmul(epsilon, torch.mm(B, L_grad)).unsqueeze(-2)
            dC_xy -= 2.0 * sum_leftmost(eps_BLg_y * g_L_kx, -2)

            #B -= lr * dB_xy
            #C -= lr * dC_xy

        return loc_grad, L_grad, dB_xy, dC_xy, None, None, None, None<|MERGE_RESOLUTION|>--- conflicted
+++ resolved
@@ -53,11 +53,7 @@
         g = grad_output
         loc_grad = sum_leftmost(grad_output, -1)
 
-<<<<<<< HEAD
-        identity = torch.eye(dim).type_as(g)
-=======
         identity = torch.eye(dim, out=variable(g.new(dim, dim)))
->>>>>>> 60bcab73
         R_inv = torch.trtrs(identity, L.t(), transpose=False, upper=True)[0]
 
         z_ja = z.unsqueeze(-1)
